--- conflicted
+++ resolved
@@ -25,11 +25,8 @@
 - feat: stm32/adc/v3: allow DMA reads to loop through enable channels
 - fix: Fix XSPI not disabling alternate bytes when they were previously enabled
 - fix: Fix stm32h7rs init when using external flash via XSPI
-<<<<<<< HEAD
 - feat: Add Adc::new_with_clock() to configure analog clock
-=======
 - feat: Add GPDMA linked-list + ringbuffer support ([#3923](https://github.com/embassy-rs/embassy/pull/3923))
->>>>>>> f6414d8c
 
 ## 0.3.0 - 2025-08-12
 
