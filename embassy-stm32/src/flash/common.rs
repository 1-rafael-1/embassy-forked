use core::marker::PhantomData;

use atomic_polyfill::{fence, Ordering};
use embassy_cortex_m::interrupt::{Interrupt, InterruptExt};
use embassy_hal_common::drop::OnDrop;
use embassy_hal_common::{into_ref, PeripheralRef};
use stm32_metapac::FLASH_BASE;
<<<<<<< HEAD

use super::{
    family, Async, Blocking, Error, FlashBank, FlashLayout, FlashRegion, FlashSector, FLASH_SIZE, MAX_ERASE_SIZE,
    READ_SIZE, WRITE_SIZE,
};
use crate::peripherals::FLASH;
use crate::{interrupt, Peripheral};

pub struct Flash<'d, MODE = Async> {
    pub(crate) inner: PeripheralRef<'d, FLASH>,
    _mode: PhantomData<MODE>,
}

impl<'d> Flash<'d, Async> {
    pub fn new(
        p: impl Peripheral<P = FLASH> + 'd,
        _irq: impl interrupt::Binding<crate::interrupt::FLASH, InterruptHandler> + 'd,
    ) -> Self {
        into_ref!(p);

        let flash_irq = unsafe { crate::interrupt::FLASH::steal() };
        flash_irq.unpend();
        flash_irq.enable();

        Self {
            inner: p,
            _mode: PhantomData,
        }
    }
}

impl<'d> Flash<'d, Blocking> {
    pub fn new_blocking(p: impl Peripheral<P = FLASH> + 'd) -> Self {
        into_ref!(p);

        Self {
            inner: p,
            _mode: PhantomData,
=======

use super::{
    family, Blocking, Error, FlashBank, FlashLayout, FlashRegion, FlashSector, FLASH_SIZE, MAX_ERASE_SIZE, READ_SIZE,
    WRITE_SIZE,
};
use crate::peripherals::FLASH;
use crate::{interrupt, Peripheral};

pub struct Flash<'d> {
    pub(crate) inner: PeripheralRef<'d, FLASH>,
    #[cfg(all(feature = "nightly", flash_f4))]
    pub(crate) blocking_only: bool,
}

impl<'d> Flash<'d> {
    pub fn new(
        p: impl Peripheral<P = FLASH> + 'd,
        _irq: impl interrupt::Binding<crate::interrupt::FLASH, InterruptHandler> + 'd,
    ) -> Self {
        into_ref!(p);

        let flash_irq = unsafe { crate::interrupt::FLASH::steal() };
        flash_irq.unpend();
        flash_irq.enable();

        Self {
            inner: p,
            #[cfg(all(feature = "nightly", flash_f4))]
            blocking_only: false,
        }
    }

    pub fn new_blocking_only(p: impl Peripheral<P = FLASH> + 'd) -> Self {
        into_ref!(p);

        Self {
            inner: p,
            #[cfg(all(feature = "nightly", flash_f4))]
            blocking_only: true,
>>>>>>> c02759ad
        }
    }
}

<<<<<<< HEAD
impl<'d, MODE> Flash<'d, MODE> {
=======
>>>>>>> c02759ad
    pub fn into_blocking_regions(self) -> FlashLayout<'d, Blocking> {
        family::set_default_layout();
        FlashLayout::new(self.inner)
    }

    pub fn read(&mut self, offset: u32, bytes: &mut [u8]) -> Result<(), Error> {
<<<<<<< HEAD
        blocking_read(FLASH_BASE as u32, FLASH_SIZE as u32, offset, bytes)
    }

    pub fn blocking_write(&mut self, offset: u32, bytes: &[u8]) -> Result<(), Error> {
        unsafe {
            blocking_write(
=======
        read_blocking(FLASH_BASE as u32, FLASH_SIZE as u32, offset, bytes)
    }

    pub fn write_blocking(&mut self, offset: u32, bytes: &[u8]) -> Result<(), Error> {
        unsafe {
            write_blocking(
>>>>>>> c02759ad
                FLASH_BASE as u32,
                FLASH_SIZE as u32,
                offset,
                bytes,
                write_chunk_unlocked,
            )
        }
    }

<<<<<<< HEAD
    pub fn blocking_erase(&mut self, from: u32, to: u32) -> Result<(), Error> {
        unsafe { blocking_erase(FLASH_BASE as u32, from, to, erase_sector_unlocked) }
    }
}

/// Interrupt handler
pub struct InterruptHandler;

=======
    pub fn erase_blocking(&mut self, from: u32, to: u32) -> Result<(), Error> {
        unsafe { erase_blocking(FLASH_BASE as u32, from, to, erase_sector_unlocked) }
    }
}

/// Interrupt handler
pub struct InterruptHandler;

>>>>>>> c02759ad
impl interrupt::Handler<crate::interrupt::FLASH> for InterruptHandler {
    unsafe fn on_interrupt() {
        family::on_interrupt();
    }
}

pub(super) fn read_blocking(base: u32, size: u32, offset: u32, bytes: &mut [u8]) -> Result<(), Error> {
    if offset + bytes.len() as u32 > size {
        return Err(Error::Size);
    }

    #[cfg(flash_f4)]
    family::assert_not_corrupted_read();

    let start_address = base + offset;
    let flash_data = unsafe { core::slice::from_raw_parts(start_address as *const u8, bytes.len()) };
    bytes.copy_from_slice(flash_data);
    Ok(())
}

<<<<<<< HEAD
pub(super) unsafe fn blocking_write(
=======
pub(super) unsafe fn write_blocking(
>>>>>>> c02759ad
    base: u32,
    size: u32,
    offset: u32,
    bytes: &[u8],
    write_chunk: unsafe fn(u32, &[u8]) -> Result<(), Error>,
) -> Result<(), Error> {
    if offset + bytes.len() as u32 > size {
        return Err(Error::Size);
    }
    if offset % WRITE_SIZE as u32 != 0 || bytes.len() % WRITE_SIZE != 0 {
        return Err(Error::Unaligned);
    }

    let mut address = base + offset;
    trace!("Writing {} bytes at 0x{:x}", bytes.len(), address);

    for chunk in bytes.chunks(WRITE_SIZE) {
        write_chunk(address, chunk)?;
        address += WRITE_SIZE as u32;
    }
    Ok(())
}

pub(super) unsafe fn write_chunk_unlocked(address: u32, chunk: &[u8]) -> Result<(), Error> {
    family::clear_all_err();
    fence(Ordering::SeqCst);
    family::unlock();
    fence(Ordering::SeqCst);
    family::enable_blocking_write();
    fence(Ordering::SeqCst);

    let _on_drop = OnDrop::new(|| {
        family::disable_blocking_write();
        fence(Ordering::SeqCst);
        family::lock();
    });

<<<<<<< HEAD
    family::blocking_write(address, chunk.try_into().unwrap())
=======
    family::write_blocking(address, chunk.try_into().unwrap())
>>>>>>> c02759ad
}

pub(super) unsafe fn write_chunk_with_critical_section(address: u32, chunk: &[u8]) -> Result<(), Error> {
    critical_section::with(|_| write_chunk_unlocked(address, chunk))
}

<<<<<<< HEAD
pub(super) unsafe fn blocking_erase(
=======
pub(super) unsafe fn erase_blocking(
>>>>>>> c02759ad
    base: u32,
    from: u32,
    to: u32,
    erase_sector: unsafe fn(&FlashSector) -> Result<(), Error>,
) -> Result<(), Error> {
    let start_address = base + from;
    let end_address = base + to;
    let regions = family::get_flash_regions();

    ensure_sector_aligned(start_address, end_address, regions)?;

    trace!("Erasing from 0x{:x} to 0x{:x}", start_address, end_address);

    let mut address = start_address;
    while address < end_address {
        let sector = get_sector(address, regions);
        trace!("Erasing sector: {:?}", sector);
        erase_sector(&sector)?;
        address += sector.size;
    }
    Ok(())
}

pub(super) unsafe fn erase_sector_unlocked(sector: &FlashSector) -> Result<(), Error> {
    family::clear_all_err();
    fence(Ordering::SeqCst);
    family::unlock();
    fence(Ordering::SeqCst);

    let _on_drop = OnDrop::new(|| family::lock());

<<<<<<< HEAD
    family::blocking_erase_sector(&sector)
=======
    family::erase_sector_blocking(&sector)
>>>>>>> c02759ad
}

pub(super) unsafe fn erase_sector_with_critical_section(sector: &FlashSector) -> Result<(), Error> {
    critical_section::with(|_| erase_sector_unlocked(sector))
}

pub(super) fn get_sector(address: u32, regions: &[&FlashRegion]) -> FlashSector {
    let mut current_bank = FlashBank::Bank1;
    let mut bank_offset = 0;
    for region in regions {
        if region.bank != current_bank {
            current_bank = region.bank;
            bank_offset = 0;
        }

        if address < region.end() {
            let index_in_region = (address - region.base) / region.erase_size;
            return FlashSector {
                bank: region.bank,
                index_in_bank: bank_offset + index_in_region as u8,
                start: region.base + index_in_region * region.erase_size,
                size: region.erase_size,
            };
        }

        bank_offset += region.sectors();
    }

    panic!("Flash sector not found");
}

pub(super) fn ensure_sector_aligned(
    start_address: u32,
    end_address: u32,
    regions: &[&FlashRegion],
) -> Result<(), Error> {
    let mut address = start_address;
    while address < end_address {
        let sector = get_sector(address, regions);
        if sector.start != address {
            return Err(Error::Unaligned);
        }
        address += sector.size;
    }
    if address != end_address {
        return Err(Error::Unaligned);
    }
    Ok(())
}

impl<MODE> embedded_storage::nor_flash::ErrorType for Flash<'_, MODE> {
    type Error = Error;
}

<<<<<<< HEAD
impl<MODE> embedded_storage::nor_flash::ReadNorFlash for Flash<'_, MODE> {
=======
impl embedded_storage::nor_flash::ReadNorFlash for Flash<'_> {
>>>>>>> c02759ad
    const READ_SIZE: usize = READ_SIZE;

    fn read(&mut self, offset: u32, bytes: &mut [u8]) -> Result<(), Self::Error> {
        self.read(offset, bytes)
    }

    fn capacity(&self) -> usize {
        FLASH_SIZE
    }
}

impl<MODE> embedded_storage::nor_flash::NorFlash for Flash<'_, MODE> {
    const WRITE_SIZE: usize = WRITE_SIZE;
    const ERASE_SIZE: usize = MAX_ERASE_SIZE;

    fn write(&mut self, offset: u32, bytes: &[u8]) -> Result<(), Self::Error> {
        self.write_blocking(offset, bytes)
    }

    fn erase(&mut self, from: u32, to: u32) -> Result<(), Self::Error> {
        self.erase_blocking(from, to)
    }
}

foreach_flash_region! {
    ($type_name:ident, $write_size:literal, $erase_size:literal) => {
<<<<<<< HEAD
        impl<MODE> crate::_generated::flash_regions::$type_name<'_, MODE> {
            pub fn blocking_read(&mut self, offset: u32, bytes: &mut [u8]) -> Result<(), Error> {
                blocking_read(self.0.base, self.0.size, offset, bytes)
=======
        impl<'d> crate::_generated::flash_regions::$type_name<'d, Blocking> {
            pub fn read_blocking(&mut self, offset: u32, bytes: &mut [u8]) -> Result<(), Error> {
                read_blocking(self.0.base, self.0.size, offset, bytes)
>>>>>>> c02759ad
            }
        }

<<<<<<< HEAD
        impl crate::_generated::flash_regions::$type_name<'_, Blocking> {
            pub fn blocking_write(&mut self, offset: u32, bytes: &[u8]) -> Result<(), Error> {
                unsafe { blocking_write(self.0.base, self.0.size, offset, bytes, write_chunk_with_critical_section) }
            }

            pub fn blocking_erase(&mut self, from: u32, to: u32) -> Result<(), Error> {
                unsafe { blocking_erase(self.0.base, from, to, erase_sector_with_critical_section) }
=======
            pub fn write_blocking(&mut self, offset: u32, bytes: &[u8]) -> Result<(), Error> {
                unsafe { write_blocking(self.0.base, self.0.size, offset, bytes, write_chunk_with_critical_section) }
            }

            pub fn erase_blocking(&mut self, from: u32, to: u32) -> Result<(), Error> {
                unsafe { erase_blocking(self.0.base, from, to, erase_sector_with_critical_section) }
>>>>>>> c02759ad
            }
        }

        impl<MODE> embedded_storage::nor_flash::ErrorType for crate::_generated::flash_regions::$type_name<'_, MODE> {
            type Error = Error;
        }

<<<<<<< HEAD
        impl<MODE> embedded_storage::nor_flash::ReadNorFlash for crate::_generated::flash_regions::$type_name<'_, MODE> {
=======
        impl embedded_storage::nor_flash::ReadNorFlash for crate::_generated::flash_regions::$type_name<'_, Blocking> {
>>>>>>> c02759ad
            const READ_SIZE: usize = READ_SIZE;

            fn read(&mut self, offset: u32, bytes: &mut [u8]) -> Result<(), Self::Error> {
                self.read_blocking(offset, bytes)
            }

            fn capacity(&self) -> usize {
                self.0.size as usize
            }
        }

        impl embedded_storage::nor_flash::NorFlash for crate::_generated::flash_regions::$type_name<'_, Blocking> {
            const WRITE_SIZE: usize = $write_size;
            const ERASE_SIZE: usize = $erase_size;

            fn write(&mut self, offset: u32, bytes: &[u8]) -> Result<(), Self::Error> {
                self.write_blocking(offset, bytes)
            }

            fn erase(&mut self, from: u32, to: u32) -> Result<(), Self::Error> {
                self.erase_blocking(from, to)
            }
        }
    };
}<|MERGE_RESOLUTION|>--- conflicted
+++ resolved
@@ -5,7 +5,6 @@
 use embassy_hal_common::drop::OnDrop;
 use embassy_hal_common::{into_ref, PeripheralRef};
 use stm32_metapac::FLASH_BASE;
-<<<<<<< HEAD
 
 use super::{
     family, Async, Blocking, Error, FlashBank, FlashLayout, FlashRegion, FlashSector, FLASH_SIZE, MAX_ERASE_SIZE,
@@ -44,76 +43,23 @@
         Self {
             inner: p,
             _mode: PhantomData,
-=======
-
-use super::{
-    family, Blocking, Error, FlashBank, FlashLayout, FlashRegion, FlashSector, FLASH_SIZE, MAX_ERASE_SIZE, READ_SIZE,
-    WRITE_SIZE,
-};
-use crate::peripherals::FLASH;
-use crate::{interrupt, Peripheral};
-
-pub struct Flash<'d> {
-    pub(crate) inner: PeripheralRef<'d, FLASH>,
-    #[cfg(all(feature = "nightly", flash_f4))]
-    pub(crate) blocking_only: bool,
-}
-
-impl<'d> Flash<'d> {
-    pub fn new(
-        p: impl Peripheral<P = FLASH> + 'd,
-        _irq: impl interrupt::Binding<crate::interrupt::FLASH, InterruptHandler> + 'd,
-    ) -> Self {
-        into_ref!(p);
-
-        let flash_irq = unsafe { crate::interrupt::FLASH::steal() };
-        flash_irq.unpend();
-        flash_irq.enable();
-
-        Self {
-            inner: p,
-            #[cfg(all(feature = "nightly", flash_f4))]
-            blocking_only: false,
-        }
-    }
-
-    pub fn new_blocking_only(p: impl Peripheral<P = FLASH> + 'd) -> Self {
-        into_ref!(p);
-
-        Self {
-            inner: p,
-            #[cfg(all(feature = "nightly", flash_f4))]
-            blocking_only: true,
->>>>>>> c02759ad
-        }
-    }
-}
-
-<<<<<<< HEAD
+        }
+    }
+}
+
 impl<'d, MODE> Flash<'d, MODE> {
-=======
->>>>>>> c02759ad
     pub fn into_blocking_regions(self) -> FlashLayout<'d, Blocking> {
         family::set_default_layout();
         FlashLayout::new(self.inner)
     }
 
     pub fn read(&mut self, offset: u32, bytes: &mut [u8]) -> Result<(), Error> {
-<<<<<<< HEAD
         blocking_read(FLASH_BASE as u32, FLASH_SIZE as u32, offset, bytes)
     }
 
     pub fn blocking_write(&mut self, offset: u32, bytes: &[u8]) -> Result<(), Error> {
         unsafe {
             blocking_write(
-=======
-        read_blocking(FLASH_BASE as u32, FLASH_SIZE as u32, offset, bytes)
-    }
-
-    pub fn write_blocking(&mut self, offset: u32, bytes: &[u8]) -> Result<(), Error> {
-        unsafe {
-            write_blocking(
->>>>>>> c02759ad
                 FLASH_BASE as u32,
                 FLASH_SIZE as u32,
                 offset,
@@ -123,7 +69,6 @@
         }
     }
 
-<<<<<<< HEAD
     pub fn blocking_erase(&mut self, from: u32, to: u32) -> Result<(), Error> {
         unsafe { blocking_erase(FLASH_BASE as u32, from, to, erase_sector_unlocked) }
     }
@@ -132,16 +77,15 @@
 /// Interrupt handler
 pub struct InterruptHandler;
 
-=======
-    pub fn erase_blocking(&mut self, from: u32, to: u32) -> Result<(), Error> {
-        unsafe { erase_blocking(FLASH_BASE as u32, from, to, erase_sector_unlocked) }
+impl interrupt::Handler<crate::interrupt::FLASH> for InterruptHandler {
+    unsafe fn on_interrupt() {
+        family::on_interrupt();
     }
 }
 
 /// Interrupt handler
 pub struct InterruptHandler;
 
->>>>>>> c02759ad
 impl interrupt::Handler<crate::interrupt::FLASH> for InterruptHandler {
     unsafe fn on_interrupt() {
         family::on_interrupt();
@@ -162,11 +106,7 @@
     Ok(())
 }
 
-<<<<<<< HEAD
 pub(super) unsafe fn blocking_write(
-=======
-pub(super) unsafe fn write_blocking(
->>>>>>> c02759ad
     base: u32,
     size: u32,
     offset: u32,
@@ -204,22 +144,14 @@
         family::lock();
     });
 
-<<<<<<< HEAD
     family::blocking_write(address, chunk.try_into().unwrap())
-=======
-    family::write_blocking(address, chunk.try_into().unwrap())
->>>>>>> c02759ad
 }
 
 pub(super) unsafe fn write_chunk_with_critical_section(address: u32, chunk: &[u8]) -> Result<(), Error> {
     critical_section::with(|_| write_chunk_unlocked(address, chunk))
 }
 
-<<<<<<< HEAD
 pub(super) unsafe fn blocking_erase(
-=======
-pub(super) unsafe fn erase_blocking(
->>>>>>> c02759ad
     base: u32,
     from: u32,
     to: u32,
@@ -251,11 +183,7 @@
 
     let _on_drop = OnDrop::new(|| family::lock());
 
-<<<<<<< HEAD
     family::blocking_erase_sector(&sector)
-=======
-    family::erase_sector_blocking(&sector)
->>>>>>> c02759ad
 }
 
 pub(super) unsafe fn erase_sector_with_critical_section(sector: &FlashSector) -> Result<(), Error> {
@@ -310,11 +238,7 @@
     type Error = Error;
 }
 
-<<<<<<< HEAD
 impl<MODE> embedded_storage::nor_flash::ReadNorFlash for Flash<'_, MODE> {
-=======
-impl embedded_storage::nor_flash::ReadNorFlash for Flash<'_> {
->>>>>>> c02759ad
     const READ_SIZE: usize = READ_SIZE;
 
     fn read(&mut self, offset: u32, bytes: &mut [u8]) -> Result<(), Self::Error> {
@@ -341,19 +265,12 @@
 
 foreach_flash_region! {
     ($type_name:ident, $write_size:literal, $erase_size:literal) => {
-<<<<<<< HEAD
         impl<MODE> crate::_generated::flash_regions::$type_name<'_, MODE> {
             pub fn blocking_read(&mut self, offset: u32, bytes: &mut [u8]) -> Result<(), Error> {
                 blocking_read(self.0.base, self.0.size, offset, bytes)
-=======
-        impl<'d> crate::_generated::flash_regions::$type_name<'d, Blocking> {
-            pub fn read_blocking(&mut self, offset: u32, bytes: &mut [u8]) -> Result<(), Error> {
-                read_blocking(self.0.base, self.0.size, offset, bytes)
->>>>>>> c02759ad
-            }
-        }
-
-<<<<<<< HEAD
+            }
+        }
+
         impl crate::_generated::flash_regions::$type_name<'_, Blocking> {
             pub fn blocking_write(&mut self, offset: u32, bytes: &[u8]) -> Result<(), Error> {
                 unsafe { blocking_write(self.0.base, self.0.size, offset, bytes, write_chunk_with_critical_section) }
@@ -361,14 +278,6 @@
 
             pub fn blocking_erase(&mut self, from: u32, to: u32) -> Result<(), Error> {
                 unsafe { blocking_erase(self.0.base, from, to, erase_sector_with_critical_section) }
-=======
-            pub fn write_blocking(&mut self, offset: u32, bytes: &[u8]) -> Result<(), Error> {
-                unsafe { write_blocking(self.0.base, self.0.size, offset, bytes, write_chunk_with_critical_section) }
-            }
-
-            pub fn erase_blocking(&mut self, from: u32, to: u32) -> Result<(), Error> {
-                unsafe { erase_blocking(self.0.base, from, to, erase_sector_with_critical_section) }
->>>>>>> c02759ad
             }
         }
 
@@ -376,11 +285,7 @@
             type Error = Error;
         }
 
-<<<<<<< HEAD
         impl<MODE> embedded_storage::nor_flash::ReadNorFlash for crate::_generated::flash_regions::$type_name<'_, MODE> {
-=======
-        impl embedded_storage::nor_flash::ReadNorFlash for crate::_generated::flash_regions::$type_name<'_, Blocking> {
->>>>>>> c02759ad
             const READ_SIZE: usize = READ_SIZE;
 
             fn read(&mut self, offset: u32, bytes: &mut [u8]) -> Result<(), Self::Error> {
