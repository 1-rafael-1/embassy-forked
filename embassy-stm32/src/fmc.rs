//! Flexible Memory Controller (FMC) / Flexible Static Memory Controller (FSMC)
use core::marker::PhantomData;

use embassy_hal_internal::PeripheralType;

use crate::gpio::{AfType, OutputType, Pull, Speed};
use crate::{Peri, rcc};

/// FMC driver
pub struct Fmc<'d, T: Instance> {
    peri: PhantomData<&'d mut T>,
}

unsafe impl<'d, T> Send for Fmc<'d, T> where T: Instance {}

impl<'d, T> Fmc<'d, T>
where
    T: Instance,
{
    /// Create a raw FMC instance.
    ///
    /// **Note:** This is currently used to provide access to some basic FMC functions
    /// for manual configuration for memory types that stm32-fmc does not support.
    pub fn new_raw(_instance: Peri<'d, T>) -> Self {
        Self { peri: PhantomData }
    }

    /// Enable the FMC peripheral and reset it.
    pub fn enable(&mut self) {
        rcc::enable_and_reset::<T>();
    }

    /// Enable the memory controller on applicable chips.
    pub fn memory_controller_enable(&mut self) {
        // fmc v1 and v2 does not have the fmcen bit
        // fsmc v1, v2 and v3 does not have the fmcen bit
        // This is a "not" because it is expected that all future versions have this bit
        #[cfg(not(any(fmc_v1x3, fmc_v2x1, fsmc_v1x0, fsmc_v1x3, fmc_v4)))]
        T::REGS.bcr1().modify(|r| r.set_fmcen(true));
        #[cfg(any(fmc_v4))]
        T::REGS.nor_psram().bcr1().modify(|r| r.set_fmcen(true));
    }

    /// Get the kernel clock currently in use for this FMC instance.
    pub fn source_clock_hz(&self) -> u32 {
        <T as crate::rcc::SealedRccPeripheral>::frequency().0
    }
}

unsafe impl<'d, T> stm32_fmc::FmcPeripheral for Fmc<'d, T>
where
    T: Instance,
{
    const REGISTERS: *const () = T::REGS.as_ptr() as *const _;

    fn enable(&mut self) {
        rcc::enable_and_reset::<T>();
    }

    fn memory_controller_enable(&mut self) {
        // fmc v1 and v2 does not have the fmcen bit
        // fsmc v1, v2 and v3 does not have the fmcen bit
        // This is a "not" because it is expected that all future versions have this bit
        #[cfg(not(any(fmc_v1x3, fmc_v2x1, fsmc_v1x0, fsmc_v1x3, fmc_v4)))]
        T::REGS.bcr1().modify(|r| r.set_fmcen(true));
        #[cfg(any(fmc_v4))]
        T::REGS.nor_psram().bcr1().modify(|r| r.set_fmcen(true));
    }

    fn source_clock_hz(&self) -> u32 {
        <T as crate::rcc::SealedRccPeripheral>::frequency().0
    }
}

macro_rules! config_pins {
    ($($pin:ident),*) => {
                $(
            set_as_af!($pin, AfType::output_pull(OutputType::PushPull, Speed::VeryHigh, Pull::Up));
        )*
    };
}

macro_rules! fmc_sdram_constructor {
    ($name:ident: (
        bank: $bank:expr,
        addr: [$(($addr_pin_name:ident: $addr_signal:ident)),*],
        ba: [$(($ba_pin_name:ident: $ba_signal:ident)),*],
        d: [$(($d_pin_name:ident: $d_signal:ident)),*],
        nbl: [$(($nbl_pin_name:ident: $nbl_signal:ident)),*],
        ctrl: [$(($ctrl_pin_name:ident: $ctrl_signal:ident)),*]
    )) => {
        /// Create a new FMC instance.
        pub fn $name<CHIP: stm32_fmc::SdramChip>(
            _instance: Peri<'d, T>,
            $($addr_pin_name: Peri<'d, impl $addr_signal<T>>),*,
            $($ba_pin_name: Peri<'d, impl $ba_signal<T>>),*,
            $($d_pin_name: Peri<'d, impl $d_signal<T>>),*,
            $($nbl_pin_name: Peri<'d, impl $nbl_signal<T>>),*,
            $($ctrl_pin_name: Peri<'d, impl $ctrl_signal<T>>),*,
            chip: CHIP
        ) -> stm32_fmc::Sdram<Fmc<'d, T>, CHIP> {

        critical_section::with(|_| {
            config_pins!(
                $($addr_pin_name),*,
                $($ba_pin_name),*,
                $($d_pin_name),*,
                $($nbl_pin_name),*,
                $($ctrl_pin_name),*
            );
        });

            let fmc = Self { peri: PhantomData };
            stm32_fmc::Sdram::new_unchecked(
                fmc,
                $bank,
                chip,
            )
        }
    };
}

impl<'d, T: Instance> Fmc<'d, T> {
    fmc_sdram_constructor!(sdram_a12bits_d16bits_4banks_bank1: (
        bank: stm32_fmc::SdramTargetBank::Bank1,
        addr: [
            (a0: A0Pin), (a1: A1Pin), (a2: A2Pin), (a3: A3Pin), (a4: A4Pin), (a5: A5Pin), (a6: A6Pin), (a7: A7Pin), (a8: A8Pin), (a9: A9Pin), (a10: A10Pin), (a11: A11Pin)
        ],
        ba: [(ba0: BA0Pin), (ba1: BA1Pin)],
        d: [
            (d0: D0Pin), (d1: D1Pin), (d2: D2Pin), (d3: D3Pin), (d4: D4Pin), (d5: D5Pin), (d6: D6Pin), (d7: D7Pin),
            (d8: D8Pin), (d9: D9Pin), (d10: D10Pin), (d11: D11Pin), (d12: D12Pin), (d13: D13Pin), (d14: D14Pin), (d15: D15Pin)
        ],
        nbl: [
            (nbl0: NBL0Pin), (nbl1: NBL1Pin)
        ],
        ctrl: [
            (sdcke: SDCKE0Pin), (sdclk: SDCLKPin), (sdncas: SDNCASPin), (sdne: SDNE0Pin), (sdnras: SDNRASPin), (sdnwe: SDNWEPin)
        ]
    ));

    fmc_sdram_constructor!(sdram_a12bits_d32bits_4banks_bank1: (
        bank: stm32_fmc::SdramTargetBank::Bank1,
        addr: [
            (a0: A0Pin), (a1: A1Pin), (a2: A2Pin), (a3: A3Pin), (a4: A4Pin), (a5: A5Pin), (a6: A6Pin), (a7: A7Pin), (a8: A8Pin), (a9: A9Pin), (a10: A10Pin), (a11: A11Pin)
        ],
        ba: [(ba0: BA0Pin), (ba1: BA1Pin)],
        d: [
            (d0: D0Pin), (d1: D1Pin), (d2: D2Pin), (d3: D3Pin), (d4: D4Pin), (d5: D5Pin), (d6: D6Pin), (d7: D7Pin),
            (d8: D8Pin), (d9: D9Pin), (d10: D10Pin), (d11: D11Pin), (d12: D12Pin), (d13: D13Pin), (d14: D14Pin), (d15: D15Pin),
            (d16: D16Pin), (d17: D17Pin), (d18: D18Pin), (d19: D19Pin), (d20: D20Pin), (d21: D21Pin), (d22: D22Pin), (d23: D23Pin),
            (d24: D24Pin), (d25: D25Pin), (d26: D26Pin), (d27: D27Pin), (d28: D28Pin), (d29: D29Pin), (d30: D30Pin), (d31: D31Pin)
        ],
        nbl: [
            (nbl0: NBL0Pin), (nbl1: NBL1Pin), (nbl2: NBL2Pin), (nbl3: NBL3Pin)
        ],
        ctrl: [
            (sdcke: SDCKE0Pin), (sdclk: SDCLKPin), (sdncas: SDNCASPin), (sdne: SDNE0Pin), (sdnras: SDNRASPin), (sdnwe: SDNWEPin)
        ]
    ));

    fmc_sdram_constructor!(sdram_a13bits_d32bits_4banks_bank1: (
        bank: stm32_fmc::SdramTargetBank::Bank1,
        addr: [
            (a0: A0Pin), (a1: A1Pin), (a2: A2Pin), (a3: A3Pin), (a4: A4Pin), (a5: A5Pin), (a6: A6Pin), (a7: A7Pin), (a8: A8Pin), (a9: A9Pin), (a10: A10Pin), (a11: A11Pin), (a12: A12Pin)
        ],
        ba: [(ba0: BA0Pin), (ba1: BA1Pin)],
        d: [
            (d0: D0Pin), (d1: D1Pin), (d2: D2Pin), (d3: D3Pin), (d4: D4Pin), (d5: D5Pin), (d6: D6Pin), (d7: D7Pin),
            (d8: D8Pin), (d9: D9Pin), (d10: D10Pin), (d11: D11Pin), (d12: D12Pin), (d13: D13Pin), (d14: D14Pin), (d15: D15Pin),
            (d16: D16Pin), (d17: D17Pin), (d18: D18Pin), (d19: D19Pin), (d20: D20Pin), (d21: D21Pin), (d22: D22Pin), (d23: D23Pin),
            (d24: D24Pin), (d25: D25Pin), (d26: D26Pin), (d27: D27Pin), (d28: D28Pin), (d29: D29Pin), (d30: D30Pin), (d31: D31Pin)
        ],
        nbl: [
            (nbl0: NBL0Pin), (nbl1: NBL1Pin), (nbl2: NBL2Pin), (nbl3: NBL3Pin)
        ],
        ctrl: [
            (sdcke: SDCKE0Pin), (sdclk: SDCLKPin), (sdncas: SDNCASPin), (sdne: SDNE0Pin), (sdnras: SDNRASPin), (sdnwe: SDNWEPin)
        ]
    ));

    fmc_sdram_constructor!(sdram_a12bits_d16bits_4banks_bank2: (
        bank: stm32_fmc::SdramTargetBank::Bank2,
        addr: [
            (a0: A0Pin), (a1: A1Pin), (a2: A2Pin), (a3: A3Pin), (a4: A4Pin), (a5: A5Pin), (a6: A6Pin), (a7: A7Pin), (a8: A8Pin), (a9: A9Pin), (a10: A10Pin), (a11: A11Pin)
        ],
        ba: [(ba0: BA0Pin), (ba1: BA1Pin)],
        d: [
            (d0: D0Pin), (d1: D1Pin), (d2: D2Pin), (d3: D3Pin), (d4: D4Pin), (d5: D5Pin), (d6: D6Pin), (d7: D7Pin),
            (d8: D8Pin), (d9: D9Pin), (d10: D10Pin), (d11: D11Pin), (d12: D12Pin), (d13: D13Pin), (d14: D14Pin), (d15: D15Pin)
        ],
        nbl: [
            (nbl0: NBL0Pin), (nbl1: NBL1Pin)
        ],
        ctrl: [
            (sdcke: SDCKE1Pin), (sdclk: SDCLKPin), (sdncas: SDNCASPin), (sdne: SDNE1Pin), (sdnras: SDNRASPin), (sdnwe: SDNWEPin)
        ]
    ));

    fmc_sdram_constructor!(sdram_a12bits_d32bits_4banks_bank2: (
        bank: stm32_fmc::SdramTargetBank::Bank2,
        addr: [
            (a0: A0Pin), (a1: A1Pin), (a2: A2Pin), (a3: A3Pin), (a4: A4Pin), (a5: A5Pin), (a6: A6Pin), (a7: A7Pin), (a8: A8Pin), (a9: A9Pin), (a10: A10Pin), (a11: A11Pin)
        ],
        ba: [(ba0: BA0Pin), (ba1: BA1Pin)],
        d: [
            (d0: D0Pin), (d1: D1Pin), (d2: D2Pin), (d3: D3Pin), (d4: D4Pin), (d5: D5Pin), (d6: D6Pin), (d7: D7Pin),
            (d8: D8Pin), (d9: D9Pin), (d10: D10Pin), (d11: D11Pin), (d12: D12Pin), (d13: D13Pin), (d14: D14Pin), (d15: D15Pin),
            (d16: D16Pin), (d17: D17Pin), (d18: D18Pin), (d19: D19Pin), (d20: D20Pin), (d21: D21Pin), (d22: D22Pin), (d23: D23Pin),
            (d24: D24Pin), (d25: D25Pin), (d26: D26Pin), (d27: D27Pin), (d28: D28Pin), (d29: D29Pin), (d30: D30Pin), (d31: D31Pin)
        ],
        nbl: [
            (nbl0: NBL0Pin), (nbl1: NBL1Pin), (nbl2: NBL2Pin), (nbl3: NBL3Pin)
        ],
        ctrl: [
            (sdcke: SDCKE1Pin), (sdclk: SDCLKPin), (sdncas: SDNCASPin), (sdne: SDNE1Pin), (sdnras: SDNRASPin), (sdnwe: SDNWEPin)
        ]
    ));

    fmc_sdram_constructor!(sdram_a13bits_d32bits_4banks_bank2: (
        bank: stm32_fmc::SdramTargetBank::Bank2,
        addr: [
            (a0: A0Pin), (a1: A1Pin), (a2: A2Pin), (a3: A3Pin), (a4: A4Pin), (a5: A5Pin), (a6: A6Pin), (a7: A7Pin), (a8: A8Pin), (a9: A9Pin), (a10: A10Pin), (a11: A11Pin), (a12: A12Pin)
        ],
        ba: [(ba0: BA0Pin), (ba1: BA1Pin)],
        d: [
            (d0: D0Pin), (d1: D1Pin), (d2: D2Pin), (d3: D3Pin), (d4: D4Pin), (d5: D5Pin), (d6: D6Pin), (d7: D7Pin),
            (d8: D8Pin), (d9: D9Pin), (d10: D10Pin), (d11: D11Pin), (d12: D12Pin), (d13: D13Pin), (d14: D14Pin), (d15: D15Pin),
            (d16: D16Pin), (d17: D17Pin), (d18: D18Pin), (d19: D19Pin), (d20: D20Pin), (d21: D21Pin), (d22: D22Pin), (d23: D23Pin),
            (d24: D24Pin), (d25: D25Pin), (d26: D26Pin), (d27: D27Pin), (d28: D28Pin), (d29: D29Pin), (d30: D30Pin), (d31: D31Pin)
        ],
        nbl: [
            (nbl0: NBL0Pin), (nbl1: NBL1Pin), (nbl2: NBL2Pin), (nbl3: NBL3Pin)
        ],
        ctrl: [
            (sdcke: SDCKE1Pin), (sdclk: SDCLKPin), (sdncas: SDNCASPin), (sdne: SDNE1Pin), (sdnras: SDNRASPin), (sdnwe: SDNWEPin)
        ]
    ));

    fmc_sdram_constructor!(sdram_a13bits_d16bits_4banks_bank1: (
<<<<<<< HEAD
        bank: stm32_fmc::SdramTargetBank::Bank1,
=======
        bank: stm32_fmc::SdramTargetBank::Bank2,
>>>>>>> a07efe8b
        addr: [
            (a0: A0Pin), (a1: A1Pin), (a2: A2Pin), (a3: A3Pin), (a4: A4Pin), (a5: A5Pin), (a6: A6Pin), (a7: A7Pin), (a8: A8Pin), (a9: A9Pin), (a10: A10Pin), (a11: A11Pin), (a12: A12Pin)
        ],
        ba: [(ba0: BA0Pin), (ba1: BA1Pin)],
        d: [
            (d0: D0Pin), (d1: D1Pin), (d2: D2Pin), (d3: D3Pin), (d4: D4Pin), (d5: D5Pin), (d6: D6Pin), (d7: D7Pin),
            (d8: D8Pin), (d9: D9Pin), (d10: D10Pin), (d11: D11Pin), (d12: D12Pin), (d13: D13Pin), (d14: D14Pin), (d15: D15Pin)
        ],
        nbl: [
            (nbl0: NBL0Pin), (nbl1: NBL1Pin)
        ],
        ctrl: [
            (sdcke: SDCKE0Pin), (sdclk: SDCLKPin), (sdncas: SDNCASPin), (sdne: SDNE0Pin), (sdnras: SDNRASPin), (sdnwe: SDNWEPin)
        ]
    ));
<<<<<<< HEAD
=======

    fmc_sdram_constructor!(sdram_a13bits_d16bits_4banks_bank2: (
        bank: stm32_fmc::SdramTargetBank::Bank2,
        addr: [
            (a0: A0Pin), (a1: A1Pin), (a2: A2Pin), (a3: A3Pin), (a4: A4Pin), (a5: A5Pin), (a6: A6Pin), (a7: A7Pin), (a8: A8Pin), (a9: A9Pin), (a10: A10Pin), (a11: A11Pin), (a12: A12Pin)
        ],
        ba: [(ba0: BA0Pin), (ba1: BA1Pin)],
        d: [
            (d0: D0Pin), (d1: D1Pin), (d2: D2Pin), (d3: D3Pin), (d4: D4Pin), (d5: D5Pin), (d6: D6Pin), (d7: D7Pin),
            (d8: D8Pin), (d9: D9Pin), (d10: D10Pin), (d11: D11Pin), (d12: D12Pin), (d13: D13Pin), (d14: D14Pin), (d15: D15Pin)
        ],
        nbl: [
            (nbl0: NBL0Pin), (nbl1: NBL1Pin)
        ],
        ctrl: [
            (sdcke: SDCKE1Pin), (sdclk: SDCLKPin), (sdncas: SDNCASPin), (sdne: SDNE1Pin), (sdnras: SDNRASPin), (sdnwe: SDNWEPin)
        ]
    ));
>>>>>>> a07efe8b
}

trait SealedInstance: crate::rcc::RccPeripheral {
    const REGS: crate::pac::fmc::Fmc;
}

/// FMC instance trait.
#[allow(private_bounds)]
pub trait Instance: SealedInstance + PeripheralType + 'static {}

foreach_peripheral!(
    (fmc, $inst:ident) => {
        impl crate::fmc::SealedInstance for crate::peripherals::$inst {
            const REGS: crate::pac::fmc::Fmc = crate::pac::$inst;
        }
        impl crate::fmc::Instance for crate::peripherals::$inst {}
    };
);

pin_trait!(SDNWEPin, Instance);
pin_trait!(SDNCASPin, Instance);
pin_trait!(SDNRASPin, Instance);

pin_trait!(SDNE0Pin, Instance);
pin_trait!(SDNE1Pin, Instance);

pin_trait!(SDCKE0Pin, Instance);
pin_trait!(SDCKE1Pin, Instance);

pin_trait!(SDCLKPin, Instance);

pin_trait!(NBL0Pin, Instance);
pin_trait!(NBL1Pin, Instance);
pin_trait!(NBL2Pin, Instance);
pin_trait!(NBL3Pin, Instance);

pin_trait!(INTPin, Instance);
pin_trait!(NLPin, Instance);
pin_trait!(NWaitPin, Instance);

pin_trait!(NE1Pin, Instance);
pin_trait!(NE2Pin, Instance);
pin_trait!(NE3Pin, Instance);
pin_trait!(NE4Pin, Instance);

pin_trait!(NCEPin, Instance);
pin_trait!(NOEPin, Instance);
pin_trait!(NWEPin, Instance);
pin_trait!(ClkPin, Instance);

pin_trait!(BA0Pin, Instance);
pin_trait!(BA1Pin, Instance);

pin_trait!(D0Pin, Instance);
pin_trait!(D1Pin, Instance);
pin_trait!(D2Pin, Instance);
pin_trait!(D3Pin, Instance);
pin_trait!(D4Pin, Instance);
pin_trait!(D5Pin, Instance);
pin_trait!(D6Pin, Instance);
pin_trait!(D7Pin, Instance);
pin_trait!(D8Pin, Instance);
pin_trait!(D9Pin, Instance);
pin_trait!(D10Pin, Instance);
pin_trait!(D11Pin, Instance);
pin_trait!(D12Pin, Instance);
pin_trait!(D13Pin, Instance);
pin_trait!(D14Pin, Instance);
pin_trait!(D15Pin, Instance);
pin_trait!(D16Pin, Instance);
pin_trait!(D17Pin, Instance);
pin_trait!(D18Pin, Instance);
pin_trait!(D19Pin, Instance);
pin_trait!(D20Pin, Instance);
pin_trait!(D21Pin, Instance);
pin_trait!(D22Pin, Instance);
pin_trait!(D23Pin, Instance);
pin_trait!(D24Pin, Instance);
pin_trait!(D25Pin, Instance);
pin_trait!(D26Pin, Instance);
pin_trait!(D27Pin, Instance);
pin_trait!(D28Pin, Instance);
pin_trait!(D29Pin, Instance);
pin_trait!(D30Pin, Instance);
pin_trait!(D31Pin, Instance);

pin_trait!(DA0Pin, Instance);
pin_trait!(DA1Pin, Instance);
pin_trait!(DA2Pin, Instance);
pin_trait!(DA3Pin, Instance);
pin_trait!(DA4Pin, Instance);
pin_trait!(DA5Pin, Instance);
pin_trait!(DA6Pin, Instance);
pin_trait!(DA7Pin, Instance);
pin_trait!(DA8Pin, Instance);
pin_trait!(DA9Pin, Instance);
pin_trait!(DA10Pin, Instance);
pin_trait!(DA11Pin, Instance);
pin_trait!(DA12Pin, Instance);
pin_trait!(DA13Pin, Instance);
pin_trait!(DA14Pin, Instance);
pin_trait!(DA15Pin, Instance);

pin_trait!(A0Pin, Instance);
pin_trait!(A1Pin, Instance);
pin_trait!(A2Pin, Instance);
pin_trait!(A3Pin, Instance);
pin_trait!(A4Pin, Instance);
pin_trait!(A5Pin, Instance);
pin_trait!(A6Pin, Instance);
pin_trait!(A7Pin, Instance);
pin_trait!(A8Pin, Instance);
pin_trait!(A9Pin, Instance);
pin_trait!(A10Pin, Instance);
pin_trait!(A11Pin, Instance);
pin_trait!(A12Pin, Instance);
pin_trait!(A13Pin, Instance);
pin_trait!(A14Pin, Instance);
pin_trait!(A15Pin, Instance);
pin_trait!(A16Pin, Instance);
pin_trait!(A17Pin, Instance);
pin_trait!(A18Pin, Instance);
pin_trait!(A19Pin, Instance);
pin_trait!(A20Pin, Instance);
pin_trait!(A21Pin, Instance);
pin_trait!(A22Pin, Instance);
pin_trait!(A23Pin, Instance);
pin_trait!(A24Pin, Instance);
pin_trait!(A25Pin, Instance);<|MERGE_RESOLUTION|>--- conflicted
+++ resolved
@@ -238,11 +238,7 @@
     ));
 
     fmc_sdram_constructor!(sdram_a13bits_d16bits_4banks_bank1: (
-<<<<<<< HEAD
         bank: stm32_fmc::SdramTargetBank::Bank1,
-=======
-        bank: stm32_fmc::SdramTargetBank::Bank2,
->>>>>>> a07efe8b
         addr: [
             (a0: A0Pin), (a1: A1Pin), (a2: A2Pin), (a3: A3Pin), (a4: A4Pin), (a5: A5Pin), (a6: A6Pin), (a7: A7Pin), (a8: A8Pin), (a9: A9Pin), (a10: A10Pin), (a11: A11Pin), (a12: A12Pin)
         ],
@@ -258,8 +254,6 @@
             (sdcke: SDCKE0Pin), (sdclk: SDCLKPin), (sdncas: SDNCASPin), (sdne: SDNE0Pin), (sdnras: SDNRASPin), (sdnwe: SDNWEPin)
         ]
     ));
-<<<<<<< HEAD
-=======
 
     fmc_sdram_constructor!(sdram_a13bits_d16bits_4banks_bank2: (
         bank: stm32_fmc::SdramTargetBank::Bank2,
@@ -278,7 +272,6 @@
             (sdcke: SDCKE1Pin), (sdclk: SDCLKPin), (sdncas: SDNCASPin), (sdne: SDNE1Pin), (sdnras: SDNRASPin), (sdnwe: SDNWEPin)
         ]
     ));
->>>>>>> a07efe8b
 }
 
 trait SealedInstance: crate::rcc::RccPeripheral {
